--- conflicted
+++ resolved
@@ -7,11 +7,8 @@
 /** @typedef {import("./NormalModule")} NormalModule */
 /** @typedef {import("./RuntimeTemplate")} RuntimeTemplate */
 /** @typedef {import("webpack-sources").Source} Source */
-<<<<<<< HEAD
 /** @typedef {import("./DependencyTemplates")} DependencyTemplates */
-=======
 /** @typedef {import("./Dependency").DependencyTemplate} DependencyTemplate */
->>>>>>> 0d4c87fc
 
 /**
  *
@@ -23,13 +20,8 @@
 
 	/**
 	 * @abstract
-<<<<<<< HEAD
-	 * @param {Module} module module for which the code should be generated
+	 * @param {NormalModule} module module for which the code should be generated
 	 * @param {DependencyTemplates} dependencyTemplates mapping from dependencies to templates
-=======
-	 * @param {NormalModule} module module for which the code should be generated
-	 * @param {Map<Function, DependencyTemplate>} dependencyTemplates mapping from dependencies to templates
->>>>>>> 0d4c87fc
 	 * @param {RuntimeTemplate} runtimeTemplate the runtime template
 	 * @param {string} type which kind of code should be generated
 	 * @returns {Source} generated code
@@ -47,7 +39,7 @@
 
 	/**
 	 * @param {NormalModule} module module for which the code should be generated
-	 * @param {Map<Function, DependencyTemplate>} dependencyTemplates mapping from dependencies to templates
+	 * @param {DependencyTemplates} dependencyTemplates mapping from dependencies to templates
 	 * @param {RuntimeTemplate} runtimeTemplate the runtime template
 	 * @param {string} type which kind of code should be generated
 	 * @returns {Source} generated code

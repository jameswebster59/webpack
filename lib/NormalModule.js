/*
	MIT License http://www.opensource.org/licenses/mit-license.php
	Author Tobias Koppers @sokra
*/

"use strict";

const { getContext, runLoaders } = require("loader-runner");
const { SyncHook } = require("tapable");
const {
	CachedSource,
	OriginalSource,
	RawSource,
	SourceMapSource
} = require("webpack-sources");
const Compilation = require("./Compilation");
const Module = require("./Module");
const ModuleBuildError = require("./ModuleBuildError");
const ModuleError = require("./ModuleError");
const ModuleParseError = require("./ModuleParseError");
const ModuleWarning = require("./ModuleWarning");
const RuntimeGlobals = require("./RuntimeGlobals");
const WebpackError = require("./WebpackError");
const {
	compareLocations,
	concatComparators,
	compareSelect,
	keepOriginalOrder
} = require("./util/comparators");
const createHash = require("./util/createHash");
const contextify = require("./util/identifier").contextify;
const makeSerializable = require("./util/makeSerializable");

/** @typedef {import("webpack-sources").Source} Source */
/** @typedef {import("./ChunkGraph")} ChunkGraph */
/** @typedef {import("./Compilation")} Compilation */
/** @typedef {import("./DependencyTemplates")} DependencyTemplates */
/** @typedef {import("./Module").LibIdentOptions} LibIdentOptions */
/** @typedef {import("./Module").NeedBuildContext} NeedBuildContext */
/** @typedef {import("./Module").SourceContext} SourceContext */
/** @typedef {import("./RequestShortener")} RequestShortener */
/** @typedef {import("./RuntimeTemplate")} RuntimeTemplate */
/** @typedef {import("./util/Hash")} Hash */

/**
 * @typedef {Object} ParserState
 * @property {NormalModule} current
 * @property {NormalModule} module
 * @property {Compilation} compilation
 * @property {TODO} options
 */

/**
 * @param {string | Buffer} input the input
 * @returns {string} the converted string
 */
const asString = input => {
	if (Buffer.isBuffer(input)) {
		return input.toString("utf-8");
	}
	return input;
};

/**
 * @param {string | Buffer} input the input
 * @returns {Buffer} the converted buffer
 */
const asBuffer = input => {
	if (!Buffer.isBuffer(input)) {
		return Buffer.from(input, "utf-8");
	}
	return input;
};

class NonErrorEmittedError extends WebpackError {
	constructor(error) {
		super();

		this.name = "NonErrorEmittedError";
		this.message = "(Emitted value instead of an instance of Error) " + error;

		Error.captureStackTrace(this, this.constructor);
	}
}

makeSerializable(
	NonErrorEmittedError,
	"webpack/lib/NormalModule",
	"NonErrorEmittedError"
);

/**
 * @typedef {Object} CachedSourceEntry
 * @property {string} hash the hash value
 */

/**
 * @typedef {Object} NormalModuleCompilationHooks
 * @property {SyncHook<[object, NormalModule]>} loader
 */

/** @type {WeakMap<Compilation, NormalModuleCompilationHooks>} */
const compilationHooksMap = new WeakMap();

class NormalModule extends Module {
	/**
	 * @param {Compilation} compilation the compilation
	 * @returns {NormalModuleCompilationHooks} the attached hooks
	 */
	static getCompilationHooks(compilation) {
		if (!(compilation instanceof Compilation)) {
			throw new TypeError(
				"The 'compilation' argument must be an instance of Compilation"
			);
		}
		let hooks = compilationHooksMap.get(compilation);
		if (hooks === undefined) {
			hooks = {
				loader: new SyncHook(["loaderContext", "module"])
			};
			compilationHooksMap.set(compilation, hooks);
		}
		return hooks;
	}

	constructor({
		type,
		request,
		userRequest,
		rawRequest,
		loaders,
		resource,
		matchResource,
		parser,
		generator,
		resolveOptions
	}) {
		super(type, getContext(resource));

		// Info from Factory
		/** @type {string} */
		this.request = request;
		/** @type {string} */
		this.userRequest = userRequest;
		/** @type {string} */
		this.rawRequest = rawRequest;
		/** @type {boolean} */
		this.binary = /^(asset|webassembly)\b/.test(type);
		this.parser = parser;
		this.generator = generator;
		this.resource = resource;
		this.matchResource = matchResource;
		this.loaders = loaders;
		if (resolveOptions !== undefined) {
			this.resolveOptions = resolveOptions;
		}

		// Info from Build
		/** @type {WebpackError=} */
		this.error = null;
		/** @private @type {Source=} */
		this._source = null;
		/** @private @type {Map<string, GenerateSourceResult & CachedSourceEntry>} */
		this._cachedSources = new Map();

		// Cache
		this._lastSuccessfulBuildMeta = {};
		this._forceBuild = true;

		// TODO refactor this -> options object filled from Factory
		this.useSourceMap = false;
	}

	/**
	 * @returns {string} a unique identifier of the module
	 */
	identifier() {
		return this.request;
	}

	/**
	 * @param {RequestShortener} requestShortener the request shortener
	 * @returns {string} a user readable identifier of the module
	 */
	readableIdentifier(requestShortener) {
		return requestShortener.shorten(this.userRequest);
	}

	/**
	 * @param {LibIdentOptions} options options
	 * @returns {string | null} an identifier for library inclusion
	 */
	libIdent(options) {
		return contextify(
			options.context,
			this.userRequest,
			options.associatedObjectForCache
		);
	}

	/**
	 * @returns {string | null} absolute path which should be used for condition matching (usually the resource path)
	 */
	nameForCondition() {
		const resource = this.matchResource || this.resource;
		const idx = resource.indexOf("?");
		if (idx >= 0) return resource.substr(0, idx);
		return resource;
	}

	/**
	 * Assuming this module is in the cache. Update the (cached) module with
	 * the fresh module from the factory. Usually updates internal references
	 * and properties.
	 * @param {Module} module fresh module
	 * @returns {void}
	 */
	updateCacheModule(module) {
		super.updateCacheModule(module);
		const m = /** @type {NormalModule} */ (module);
		this.request = m.request;
		this.userRequest = m.userRequest;
		this.rawRequest = m.rawRequest;
		this.parser = m.parser;
		this.generator = m.generator;
		this.resource = m.resource;
		this.matchResource = m.matchResource;
		this.loaders = m.loaders;
	}

	/**
	 * @param {string} name the asset name
	 * @param {string} content the content
	 * @param {string | TODO} sourceMap an optional source map
	 * @returns {Source} the created source
	 */
	createSourceForAsset(name, content, sourceMap) {
		if (!sourceMap) {
			return new RawSource(content);
		}

		if (typeof sourceMap === "string") {
			return new OriginalSource(content, sourceMap);
		}

		return new SourceMapSource(content, name, sourceMap);
	}

	createLoaderContext(resolver, options, compilation, fs) {
		const requestShortener = compilation.runtimeTemplate.requestShortener;
		const getCurrentLoaderName = () => {
			const currentLoader = this.getCurrentLoader(loaderContext);
			if (!currentLoader) return "(not in loader scope)";
			return requestShortener.shorten(currentLoader.loader);
		};
		const loaderContext = {
			version: 2,
			emitWarning: warning => {
				if (!(warning instanceof Error)) {
					warning = new NonErrorEmittedError(warning);
				}
				this.warnings.push(
					new ModuleWarning(warning, {
						from: getCurrentLoaderName()
					})
				);
			},
			emitError: error => {
				if (!(error instanceof Error)) {
					error = new NonErrorEmittedError(error);
				}
				this.errors.push(
					new ModuleError(error, {
						from: getCurrentLoaderName()
					})
				);
			},
			getLogger: name => {
				const currentLoader = this.getCurrentLoader(loaderContext);
				return compilation.getLogger(() =>
					[currentLoader && currentLoader.loader, name, this.identifier()]
						.filter(Boolean)
						.join("|")
				);
			},
			resolve(context, request, callback) {
				resolver.resolve({}, context, request, {}, callback);
			},
			getResolve(options) {
				const child = options ? resolver.withOptions(options) : resolver;
				return (context, request, callback) => {
					if (callback) {
						child.resolve({}, context, request, {}, callback);
					} else {
						return new Promise((resolve, reject) => {
							child.resolve({}, context, request, {}, (err, result) => {
								if (err) reject(err);
								else resolve(result);
							});
						});
					}
				};
			},
			emitFile: (name, content, sourceMap, assetInfo) => {
				if (!this.buildInfo.assets) {
					this.buildInfo.assets = Object.create(null);
					this.buildInfo.assetsInfo = new Map();
				}
				this.buildInfo.assets[name] = this.createSourceForAsset(
					name,
					content,
					sourceMap
				);
				this.buildInfo.assetsInfo.set(name, assetInfo);
			},
			rootContext: options.context,
			webpack: true,
			sourceMap: !!this.useSourceMap,
			mode: options.mode || "production",
			_module: this,
			_compilation: compilation,
			_compiler: compilation.compiler,
			fs: fs
		};

		NormalModule.getCompilationHooks(compilation).loader.call(
			loaderContext,
			this
		);

		if (options.loader) {
			Object.assign(loaderContext, options.loader);
		}

		return loaderContext;
	}

	getCurrentLoader(loaderContext, index = loaderContext.loaderIndex) {
		if (
			this.loaders &&
			this.loaders.length &&
			index < this.loaders.length &&
			index >= 0 &&
			this.loaders[index]
		) {
			return this.loaders[index];
		}
		return null;
	}

	/**
	 * @param {string | Buffer} content the content
	 * @param {string | TODO} sourceMap an optional source map
	 * @returns {Source} the created source
	 */
	createSource(content, sourceMap) {
		if (Buffer.isBuffer(content)) {
			// @ts-ignore
			// TODO We need to fix @types/webpack-sources to allow RawSource to take a Buffer | string
			return new RawSource(content);
		}

		// if there is no identifier return raw source
		if (!this.identifier) {
			return new RawSource(content);
		}

		// from here on we assume we have an identifier
		const identifier = this.identifier();

		if (this.useSourceMap && sourceMap) {
			return new SourceMapSource(content, identifier, sourceMap);
		}

		return new OriginalSource(content, identifier);
	}

	doBuild(options, compilation, resolver, fs, callback) {
		const loaderContext = this.createLoaderContext(
			resolver,
			options,
			compilation,
			fs
		);

		const startTime = Date.now();

		const processResult = (err, result) => {
			if (err) {
				if (!(err instanceof Error)) {
					err = new NonErrorEmittedError(err);
				}
				const currentLoader = this.getCurrentLoader(loaderContext);
				const error = new ModuleBuildError(err, {
					from:
						currentLoader &&
						compilation.runtimeTemplate.requestShortener.shorten(
							currentLoader.loader
						)
				});
				return callback(error);
			}

			const source = result[0];
			const sourceMap = result.length >= 1 ? result[1] : null;
			const extraInfo = result.length >= 2 ? result[2] : null;

			if (!Buffer.isBuffer(source) && typeof source !== "string") {
				const currentLoader = this.getCurrentLoader(loaderContext, 0);
				const err = new Error(
					`Final loader (${
						currentLoader
							? compilation.runtimeTemplate.requestShortener.shorten(
									currentLoader.loader
							  )
							: "unknown"
					}) didn't return a Buffer or String`
				);
				const error = new ModuleBuildError(err);
				return callback(error);
			}

			this._source = this.createSource(
				this.binary ? asBuffer(source) : asString(source),
				sourceMap
			);
			this._ast =
				typeof extraInfo === "object" &&
				extraInfo !== null &&
				extraInfo.webpackAST !== undefined
					? extraInfo.webpackAST
					: null;
			return callback();
		};

		runLoaders(
			{
				resource: this.resource,
				loaders: this.loaders,
				context: loaderContext,
				readResource: fs.readFile.bind(fs)
			},
			(err, result) => {
				if (!result) {
					processResult(
						err || new Error("No result from loader-runner processing"),
						null
					);
				}
				for (const loader of this.loaders) {
					compilation.buildDependencies.add(loader.loader);
				}
				this.buildInfo.fileDependencies = new Set(result.fileDependencies);
				this.buildInfo.contextDependencies = new Set(
					result.contextDependencies
				);
				this.buildInfo.missingDependencies = new Set(
					result.missingDependencies
				);
				if (!result.cacheable) {
					this.buildInfo.cacheable = false;
					processResult(err, result.result);
					return;
				}
				this.buildInfo.cacheable = true;
				compilation.fileSystemInfo.createSnapshot(
					startTime,
					result.fileDependencies,
					result.contextDependencies,
					result.missingDependencies,
					null,
					(err2, snapshot) => {
						this.buildInfo.snapshot = snapshot;
						processResult(err || err2, result.result);
					}
				);
			}
		);
	}

	/**
	 * @param {WebpackError} error the error
	 * @returns {void}
	 */
	markModuleAsErrored(error) {
		// Restore build meta from successful build to keep importing state
		this.buildMeta = { ...this._lastSuccessfulBuildMeta };
		this.error = error;
		this.errors.push(error);
	}

	applyNoParseRule(rule, content) {
		// must start with "rule" if rule is a string
		if (typeof rule === "string") {
			return content.indexOf(rule) === 0;
		}

		if (typeof rule === "function") {
			return rule(content);
		}
		// we assume rule is a regexp
		return rule.test(content);
	}

	// check if module should not be parsed
	// returns "true" if the module should !not! be parsed
	// returns "false" if the module !must! be parsed
	shouldPreventParsing(noParseRule, request) {
		// if no noParseRule exists, return false
		// the module !must! be parsed.
		if (!noParseRule) {
			return false;
		}

		// we only have one rule to check
		if (!Array.isArray(noParseRule)) {
			// returns "true" if the module is !not! to be parsed
			return this.applyNoParseRule(noParseRule, request);
		}

		for (let i = 0; i < noParseRule.length; i++) {
			const rule = noParseRule[i];
			// early exit on first truthy match
			// this module is !not! to be parsed
			if (this.applyNoParseRule(rule, request)) {
				return true;
			}
		}
		// no match found, so this module !should! be parsed
		return false;
	}

	_initBuildHash(compilation) {
		const hash = createHash(compilation.outputOptions.hashFunction);
		if (this._source) {
			hash.update("source");
			this._source.updateHash(/** @type {TODO} */ (hash));
		}
		hash.update("meta");
		hash.update(JSON.stringify(this.buildMeta));
		this.buildInfo.hash = /** @type {string} */ (hash.digest("hex"));
	}

	/**
	 * @param {TODO} options TODO
	 * @param {Compilation} compilation the compilation
	 * @param {TODO} resolver TODO
	 * @param {TODO} fs the file system
	 * @param {function(WebpackError=): void} callback callback function
	 * @returns {void}
	 */
	build(options, compilation, resolver, fs, callback) {
		this._forceBuild = false;
		this._source = null;
		this._ast = null;
		this.error = null;
		this.errors.length = 0;
		this.warnings.length = 0;
		this.dependencies.length = 0;
		this.blocks.length = 0;
		this.buildMeta = {};
		this.buildInfo = {
			cacheable: false,
<<<<<<< HEAD
			parsed: true,
			fileDependencies: undefined,
			contextDependencies: undefined,
			missingDependencies: undefined,
			hash: undefined,
			assets: undefined
=======
			fileDependencies: new Set(),
			contextDependencies: new Set(),
			assets: undefined,
			assetsInfo: undefined
>>>>>>> 9c6b3678
		};

		return this.doBuild(options, compilation, resolver, fs, err => {
			this._cachedSources.clear();

			// if we have an error mark module as failed and exit
			if (err) {
				this.markModuleAsErrored(err);
				this._initBuildHash(compilation);
				return callback();
			}

			// check if this module should !not! be parsed.
			// if so, exit here;
			const noParseRule = options.module && options.module.noParse;
			if (this.shouldPreventParsing(noParseRule, this.request)) {
				// We assume that we need module and exports
				this.buildInfo.parsed = false;
				this._initBuildHash(compilation);
				return callback();
			}

			const handleParseError = e => {
				const source = /** @type {string} */ (this._source.source());
				const loaders = this.loaders.map(item =>
					contextify(options.context, item.loader)
				);
				const error = new ModuleParseError(source, e, loaders);
				this.markModuleAsErrored(error);
				this._initBuildHash(compilation);
				return callback();
			};

			const handleParseResult = result => {
				this.dependencies.sort(
					concatComparators(
						compareSelect(a => a.loc, compareLocations),
						keepOriginalOrder(this.dependencies)
					)
				);
				this._lastSuccessfulBuildMeta = this.buildMeta;
				this._initBuildHash(compilation);
				return callback();
			};

			let inTry = true;
			try {
				const result = this.parser.parse(
					this._ast || this._source.source(),
					{
						current: this,
						module: this,
						compilation: compilation,
						options: options
					},
					(err, result) => {
						inTry = false;
						if (err) {
							handleParseError(err);
						} else {
							handleParseResult(result);
						}
					}
				);
				inTry = false;
				if (result !== undefined) {
					// parse is sync
					handleParseResult(result);
				}
			} catch (e) {
				if (!inTry) throw e;
				handleParseError(e);
			}
		});
	}

	/**
	 * @param {ChunkGraph} chunkGraph the chunk graph
	 * @param {DependencyTemplates} dependencyTemplates dependency templates
	 * @returns {string} hash
	 */
	_getHashDigest(chunkGraph, dependencyTemplates) {
		const hash = chunkGraph.getModuleHash(this);
		const dtHash = dependencyTemplates.getHash();
		return `${hash}-${dtHash}`;
	}

	/**
	 * @param {SourceContext} sourceContext source context
	 * @returns {Source} generated source
	 */
	source(sourceContext) {
		return this._generateSource(sourceContext).source;
	}

	/**
	 * @returns {Set<string>} types availiable (do not mutate)
	 */
	getSourceTypes() {
		return this.generator.getTypes();
	}

	/**
	 * @typedef {Object} GenerateSourceContext
	 */

	/**
	 * @typedef {Object} GenerateSourceResult
	 * @property {Source} source the generated source
	 * @property {Set<string>} runtimeRequirements the requirements for the runtime
	 */

	/**
	 * @param {SourceContext} sourceContext source context
	 * @returns {GenerateSourceResult} generated source result
	 */
	_generateSource({
		dependencyTemplates,
		runtimeTemplate,
		moduleGraph,
		chunkGraph,
		type = "javascript"
	}) {
		const hashDigest = this._getHashDigest(chunkGraph, dependencyTemplates);
		const cacheEntry = this._cachedSources.get(type);
		if (cacheEntry !== undefined && cacheEntry.hash === hashDigest) {
			// We can reuse the cached data
			return cacheEntry;
		}

		/** @type {Set<string>} */
		const runtimeRequirements = new Set();

		if (!this.buildInfo.parsed) {
			runtimeRequirements.add(RuntimeGlobals.module);
			runtimeRequirements.add(RuntimeGlobals.exports);
			runtimeRequirements.add(RuntimeGlobals.thisAsExports);
		}

		const source = this.error
			? new RawSource(
					"throw new Error(" + JSON.stringify(this.error.message) + ");"
			  )
			: this.generator.generate(this, {
					dependencyTemplates,
					runtimeTemplate,
					moduleGraph,
					chunkGraph,
					runtimeRequirements,
					type
			  });

		const cachedSource = new CachedSource(source);

		// TODO remove cast when webpack-sources types are fixed
		// CachedSource is not a Source?
		const fixedSource = /** @type {TODO} */ (cachedSource);

		/** @type {GenerateSourceResult & CachedSourceEntry} */
		const resultEntry = {
			source: fixedSource,
			runtimeRequirements,
			hash: hashDigest
		};
		this._cachedSources.set(type, resultEntry);
		return resultEntry;
	}

	/**
	 * @returns {Source | null} the original source for the module before webpack transformation
	 */
	originalSource() {
		return this._source;
	}

	/**
	 * @returns {void}
	 */
	invalidateBuild() {
		this._forceBuild = true;
	}

	/**
	 * @param {NeedBuildContext} context context info
	 * @param {function(WebpackError=, boolean=): void} callback callback function, returns true, if the module needs a rebuild
	 * @returns {void}
	 */
	needBuild({ fileSystemInfo }, callback) {
		// build if enforced
		if (this._forceBuild) return callback(null, true);

		// always try to build in case of an error
		if (this.error) return callback(null, true);

		// always build when module is not cacheable
		if (!this.buildInfo.cacheable) return callback(null, true);

		// check snapshot for validity
		fileSystemInfo.checkSnapshotValid(this.buildInfo.snapshot, (err, valid) => {
			callback(err, !valid);
		});
	}

	/**
	 * Get a list of runtime requirements
	 * @param {SourceContext} context context for code generation
	 * @returns {Iterable<string> | null} required runtime modules
	 */
	getRuntimeRequirements(context) {
		return this._generateSource(context).runtimeRequirements;
	}

	/**
	 * @param {string=} type the source type for which the size should be estimated
	 * @returns {number} the estimated size of the module (must be non-zero)
	 */
	size(type) {
		return Math.max(1, this.generator.getSize(this, type));
	}

	/**
	 * @param {Hash} hash the hash used to track dependencies
	 * @param {ChunkGraph} chunkGraph the chunk graph
	 * @returns {void}
	 */
	updateHash(hash, chunkGraph) {
		hash.update(this.buildInfo.hash);
		super.updateHash(hash, chunkGraph);
	}

	serialize(context) {
		const { write } = context;
		// constructor
		write(this.type);
		write(this.resource);
		// deserialize
		write(this._source);
		write(this.error);
		write(this._cachedSources);
		write(this._lastSuccessfulBuildMeta);
		write(this._forceBuild);
		super.serialize(context);
	}

	static deserialize(context) {
		const { read } = context;
		const obj = new NormalModule({
			type: read(),
			resource: read(),
			// will be filled by updateCacheModule
			request: null,
			userRequest: null,
			rawRequest: null,
			loaders: null,
			matchResource: null,
			parser: null,
			generator: null,
			resolveOptions: null
		});
		obj.deserialize(context);
		return obj;
	}

	deserialize(context) {
		const { read } = context;
		this._source = read();
		this.error = read();
		this._cachedSources = read();
		this._lastSuccessfulBuildMeta = read();
		this._forceBuild = read();
		super.deserialize(context);
	}
}

makeSerializable(NormalModule, "webpack/lib/NormalModule");

module.exports = NormalModule;<|MERGE_RESOLUTION|>--- conflicted
+++ resolved
@@ -561,19 +561,13 @@
 		this.buildMeta = {};
 		this.buildInfo = {
 			cacheable: false,
-<<<<<<< HEAD
 			parsed: true,
 			fileDependencies: undefined,
 			contextDependencies: undefined,
 			missingDependencies: undefined,
 			hash: undefined,
-			assets: undefined
-=======
-			fileDependencies: new Set(),
-			contextDependencies: new Set(),
 			assets: undefined,
 			assetsInfo: undefined
->>>>>>> 9c6b3678
 		};
 
 		return this.doBuild(options, compilation, resolver, fs, err => {

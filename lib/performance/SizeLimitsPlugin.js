/*
	MIT License http://www.opensource.org/licenses/mit-license.php
	Author Sean Larkin @thelarkinn
*/

"use strict";

const { find } = require("../util/SetHelpers");
const AssetsOverSizeLimitWarning = require("./AssetsOverSizeLimitWarning");
const EntrypointsOverSizeLimitWarning = require("./EntrypointsOverSizeLimitWarning");
const NoAsyncChunksWarning = require("./NoAsyncChunksWarning");

<<<<<<< HEAD
/** @typedef {import("webpack-sources").Source} Source */
/** @typedef {import("../../declarations/WebpackOptions").PerformanceOptions} PerformanceOptions */
/** @typedef {import("../ChunkGroup")} ChunkGroup */
/** @typedef {import("../Compiler")} Compiler */
/** @typedef {import("../WebpackError")} WebpackError */

/**
 * @typedef {Object} AssetDetails
 * @property {string} name
 * @property {number} size
 */

/**
 * @typedef {Object} EntrypointDetails
 * @property {string} name
 * @property {number} size
 * @property {string[]} files
 */

const isOverSizeLimitSet = new WeakSet();

const excludeSourceMap = asset => !asset.endsWith(".map");
=======
/** @typedef {import("../Compiler")} Compiler */
/** @typedef {import("../Entrypoint")} Entrypoint */
>>>>>>> 9c6b3678

module.exports = class SizeLimitsPlugin {
	/**
	 * @param {PerformanceOptions} options the plugin options
	 */
	constructor(options) {
		this.hints = options.hints;
		this.maxAssetSize = options.maxAssetSize;
		this.maxEntrypointSize = options.maxEntrypointSize;
		this.assetFilter = options.assetFilter;
	}

	/**
<<<<<<< HEAD
	 * @param {ChunkGroup | Source} thing the resource to test
	 * @returns {boolean} true if over the limit
	 */
	static isOverSizeLimit(thing) {
		return isOverSizeLimitSet.has(thing);
	}

	/**
	 * @param {Compiler} compiler the compiler instance
=======
	 * @param {Compiler} compiler webpack compiler
>>>>>>> 9c6b3678
	 * @returns {void}
	 */
	apply(compiler) {
		const entrypointSizeLimit = this.maxEntrypointSize;
		const assetSizeLimit = this.maxAssetSize;
		const hints = this.hints;
<<<<<<< HEAD
		const assetFilter = this.assetFilter || excludeSourceMap;
=======
		const assetFilter =
			this.assetFilter || ((name, source, info) => !info.development);
>>>>>>> 9c6b3678

		compiler.hooks.afterEmit.tap("SizeLimitsPlugin", compilation => {
			/** @type {WebpackError[]} */
			const warnings = [];

			/**
<<<<<<< HEAD
			 * @param {ChunkGroup} entrypoint the entrypoint
			 * @returns {number} its calculated size
=======
			 * @param {Entrypoint} entrypoint an entrypoint
			 * @returns {number} the size of the entrypoint
>>>>>>> 9c6b3678
			 */
			const getEntrypointSize = entrypoint =>
				entrypoint.getFiles().reduce((currentSize, file) => {
					const asset = compilation.getAsset(file);
					if (
						assetFilter(asset.name, asset.source, asset.info) &&
						asset.source
					) {
						return currentSize + (asset.info.size || asset.source.size());
					}

					return currentSize;
				}, 0);

			/** @type {AssetDetails[]} */
			const assetsOverSizeLimit = [];
			for (const { name, source, info } of compilation.getAssets()) {
				if (!assetFilter(name, source, info) || !source) {
					continue;
				}

				const size = info.size || source.size();
				if (size > assetSizeLimit) {
					assetsOverSizeLimit.push({
						name,
						size
					});
<<<<<<< HEAD
					isOverSizeLimitSet.add(asset);
				}
			}

			/** @type {EntrypointDetails[]} */
=======
					/** @type {any} */ (source).isOverSizeLimit = true;
				}
			}

			const fileFilter = name => {
				const asset = compilation.getAsset(name);
				return assetFilter(asset.name, asset.source, asset.info);
			};

>>>>>>> 9c6b3678
			const entrypointsOverLimit = [];
			for (const [name, entry] of compilation.entrypoints) {
				const size = getEntrypointSize(entry);

				if (size > entrypointSizeLimit) {
					entrypointsOverLimit.push({
						name: name,
						size: size,
						files: entry.getFiles().filter(fileFilter)
					});
<<<<<<< HEAD
					isOverSizeLimitSet.add(entry);
=======
					/** @type {any} */ (entry).isOverSizeLimit = true;
>>>>>>> 9c6b3678
				}
			}

			if (hints) {
				// 1. Individual Chunk: Size < 250kb
				// 2. Collective Initial Chunks [entrypoint] (Each Set?): Size < 250kb
				// 3. No Async Chunks
				// if !1, then 2, if !2 return
				if (assetsOverSizeLimit.length > 0) {
					warnings.push(
						new AssetsOverSizeLimitWarning(assetsOverSizeLimit, assetSizeLimit)
					);
				}
				if (entrypointsOverLimit.length > 0) {
					warnings.push(
						new EntrypointsOverSizeLimitWarning(
							entrypointsOverLimit,
							entrypointSizeLimit
						)
					);
				}

				if (warnings.length > 0) {
					const someAsyncChunk = find(
						compilation.chunks,
						chunk => !chunk.canBeInitial()
					);

					if (!someAsyncChunk) {
						warnings.push(new NoAsyncChunksWarning());
					}

					if (hints === "error") {
						compilation.errors.push(...warnings);
					} else {
						compilation.warnings.push(...warnings);
					}
				}
			}
		});
	}
};<|MERGE_RESOLUTION|>--- conflicted
+++ resolved
@@ -10,11 +10,11 @@
 const EntrypointsOverSizeLimitWarning = require("./EntrypointsOverSizeLimitWarning");
 const NoAsyncChunksWarning = require("./NoAsyncChunksWarning");
 
-<<<<<<< HEAD
 /** @typedef {import("webpack-sources").Source} Source */
 /** @typedef {import("../../declarations/WebpackOptions").PerformanceOptions} PerformanceOptions */
 /** @typedef {import("../ChunkGroup")} ChunkGroup */
 /** @typedef {import("../Compiler")} Compiler */
+/** @typedef {import("../Entrypoint")} Entrypoint */
 /** @typedef {import("../WebpackError")} WebpackError */
 
 /**
@@ -32,11 +32,7 @@
 
 const isOverSizeLimitSet = new WeakSet();
 
-const excludeSourceMap = asset => !asset.endsWith(".map");
-=======
-/** @typedef {import("../Compiler")} Compiler */
-/** @typedef {import("../Entrypoint")} Entrypoint */
->>>>>>> 9c6b3678
+const excludeSourceMap = (name, source, info) => !info.development;
 
 module.exports = class SizeLimitsPlugin {
 	/**
@@ -50,7 +46,6 @@
 	}
 
 	/**
-<<<<<<< HEAD
 	 * @param {ChunkGroup | Source} thing the resource to test
 	 * @returns {boolean} true if over the limit
 	 */
@@ -60,34 +55,21 @@
 
 	/**
 	 * @param {Compiler} compiler the compiler instance
-=======
-	 * @param {Compiler} compiler webpack compiler
->>>>>>> 9c6b3678
 	 * @returns {void}
 	 */
 	apply(compiler) {
 		const entrypointSizeLimit = this.maxEntrypointSize;
 		const assetSizeLimit = this.maxAssetSize;
 		const hints = this.hints;
-<<<<<<< HEAD
 		const assetFilter = this.assetFilter || excludeSourceMap;
-=======
-		const assetFilter =
-			this.assetFilter || ((name, source, info) => !info.development);
->>>>>>> 9c6b3678
 
 		compiler.hooks.afterEmit.tap("SizeLimitsPlugin", compilation => {
 			/** @type {WebpackError[]} */
 			const warnings = [];
 
 			/**
-<<<<<<< HEAD
-			 * @param {ChunkGroup} entrypoint the entrypoint
-			 * @returns {number} its calculated size
-=======
 			 * @param {Entrypoint} entrypoint an entrypoint
 			 * @returns {number} the size of the entrypoint
->>>>>>> 9c6b3678
 			 */
 			const getEntrypointSize = entrypoint =>
 				entrypoint.getFiles().reduce((currentSize, file) => {
@@ -115,14 +97,7 @@
 						name,
 						size
 					});
-<<<<<<< HEAD
-					isOverSizeLimitSet.add(asset);
-				}
-			}
-
-			/** @type {EntrypointDetails[]} */
-=======
-					/** @type {any} */ (source).isOverSizeLimit = true;
+					isOverSizeLimitSet.add(source);
 				}
 			}
 
@@ -131,7 +106,7 @@
 				return assetFilter(asset.name, asset.source, asset.info);
 			};
 
->>>>>>> 9c6b3678
+			/** @type {EntrypointDetails[]} */
 			const entrypointsOverLimit = [];
 			for (const [name, entry] of compilation.entrypoints) {
 				const size = getEntrypointSize(entry);
@@ -142,11 +117,7 @@
 						size: size,
 						files: entry.getFiles().filter(fileFilter)
 					});
-<<<<<<< HEAD
 					isOverSizeLimitSet.add(entry);
-=======
-					/** @type {any} */ (entry).isOverSizeLimit = true;
->>>>>>> 9c6b3678
 				}
 			}
 

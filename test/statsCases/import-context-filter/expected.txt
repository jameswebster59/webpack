<<<<<<< HEAD
Hash: a125afe1b7e9669a46e5
=======
Hash: 736289137c8313a6d802
>>>>>>> ec83e8ea
Time: Xms
Built at: Thu Jan 01 1970 00:00:00 GMT
   Asset       Size  Chunks             Chunk Names
    0.js  305 bytes       0  [emitted]  
    1.js  314 bytes       1  [emitted]  
    2.js  308 bytes       2  [emitted]  
entry.js   8.07 KiB       3  [emitted]  entry
Entrypoint entry = entry.js
[0] ./templates/bar.js 38 bytes {0} [optional] [built]
[1] ./templates/baz.js 38 bytes {1} [optional] [built]
[2] ./templates/foo.js 38 bytes {2} [optional] [built]
[3] ./entry.js 450 bytes {3} [built]
[4] ./templates lazy ^\.\/.*$ include: \.js$ exclude: \.noimport\.js$ namespace object 160 bytes {3} [optional] [built]<|MERGE_RESOLUTION|>--- conflicted
+++ resolved
@@ -1,8 +1,4 @@
-<<<<<<< HEAD
-Hash: a125afe1b7e9669a46e5
-=======
-Hash: 736289137c8313a6d802
->>>>>>> ec83e8ea
+Hash: b61553d4820603b865b3
 Time: Xms
 Built at: Thu Jan 01 1970 00:00:00 GMT
    Asset       Size  Chunks             Chunk Names

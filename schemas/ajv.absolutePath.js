"use strict";

const errorMessage = (schema, data, message) => ({
	keyword: "absolutePath",
	params: { absolutePath: data },
	message: message,
	parentSchema: schema
});

const getErrorFor = (shouldBeAbsolute, data, schema) => {
	const message = shouldBeAbsolute
		? `The provided value ${JSON.stringify(data)} is not an absolute path!`
<<<<<<< HEAD
		: `A relative path is expected. However, the provided value ${JSON.stringify(
				data
			)} is an absolute path!`;

	return errorMessage(schema, data, message);
};

=======
		: `A relative path is expected. However the provided value ${JSON.stringify(
				data
			)} is an absolute path!`;

	return {
		keyword: "absolutePath",
		params: { absolutePath: data },
		message: message,
		parentSchema: schema
	};
};
>>>>>>> 90552dab
module.exports = ajv =>
	ajv.addKeyword("absolutePath", {
		errors: true,
		type: "string",
		compile(expected, schema) {
			function callback(data) {
<<<<<<< HEAD
				let passes = true;
				const isExclamationMarkPresent = data.indexOf("!") !== -1;
				const isAbsolutePath = expected === /^(?:[A-Za-z]:\\|\/)/.test(data);

				if (isExclamationMarkPresent) {
					callback.errors = [
						errorMessage(
							schema,
							data,
							`The provided value ${JSON.stringify(
								data
							)} contans exclamation mark (!) which is not allowed because it's reserved for loader syntax.`
						)
					];
					passes = false;
				}

				if (!isAbsolutePath) {
					callback.errors = [getErrorFor(expected, data, schema)];
					passes = false;
				}

				return passes;
			}
			callback.errors = [];

=======
				const passes = expected === /^(?:[A-Za-z]:\\|\/)/.test(data);
				if (!passes) {
					callback.errors = [getErrorFor(expected, data, schema)];
				}
				return passes;
			}
			callback.errors = [];
>>>>>>> 90552dab
			return callback;
		}
	});<|MERGE_RESOLUTION|>--- conflicted
+++ resolved
@@ -10,7 +10,7 @@
 const getErrorFor = (shouldBeAbsolute, data, schema) => {
 	const message = shouldBeAbsolute
 		? `The provided value ${JSON.stringify(data)} is not an absolute path!`
-<<<<<<< HEAD
+
 		: `A relative path is expected. However, the provided value ${JSON.stringify(
 				data
 			)} is an absolute path!`;
@@ -18,26 +18,12 @@
 	return errorMessage(schema, data, message);
 };
 
-=======
-		: `A relative path is expected. However the provided value ${JSON.stringify(
-				data
-			)} is an absolute path!`;
-
-	return {
-		keyword: "absolutePath",
-		params: { absolutePath: data },
-		message: message,
-		parentSchema: schema
-	};
-};
->>>>>>> 90552dab
 module.exports = ajv =>
 	ajv.addKeyword("absolutePath", {
 		errors: true,
 		type: "string",
 		compile(expected, schema) {
 			function callback(data) {
-<<<<<<< HEAD
 				let passes = true;
 				const isExclamationMarkPresent = data.indexOf("!") !== -1;
 				const isAbsolutePath = expected === /^(?:[A-Za-z]:\\|\/)/.test(data);
@@ -64,15 +50,6 @@
 			}
 			callback.errors = [];
 
-=======
-				const passes = expected === /^(?:[A-Za-z]:\\|\/)/.test(data);
-				if (!passes) {
-					callback.errors = [getErrorFor(expected, data, schema)];
-				}
-				return passes;
-			}
-			callback.errors = [];
->>>>>>> 90552dab
 			return callback;
 		}
 	});
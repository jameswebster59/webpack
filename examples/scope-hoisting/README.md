--- conflicted
+++ resolved
@@ -152,11 +152,16 @@
 /******/ 	// expose the modules object (__webpack_modules__)
 /******/ 	__webpack_require__.m = modules;
 /******/
+/******/ 	// the startup function
+/******/ 	function startup() {
+/******/ 		// Load entry module and return exports
+/******/ 		return __webpack_require__(0);
+/******/ 	};
 /******/ 	// initialize runtime
 /******/ 	runtime(__webpack_require__);
 /******/
-/******/ 	// Load entry module and return exports
-/******/ 	return __webpack_require__(0);
+/******/ 	// run startup
+/******/ 	return startup();
 /******/ })
 /************************************************************************/
 ```
@@ -169,9 +174,8 @@
 /*!********************************!*\
   !*** ./example.js + 2 modules ***!
   \********************************/
-/*! no exports provided */
-/*! runtime requirements: __webpack_exports__, __webpack_require__.r, __webpack_require__.d, __webpack_require__.n, __webpack_require__.e, __webpack_require__ */
-/*! all exports used */
+/*! other exports [not provided] [maybe used (runtime-defined)] */
+/*! runtime requirements: __webpack_exports____webpack_require__.r, __webpack_require__.d, __webpack_require__.n, __webpack_require__.e, __webpack_require__,  */
 /*! ModuleConcatenation bailout: Cannot concat with ./node_modules/shared.js (<- Module is referenced from different chunks by these modules: ./lazy.js + 2 modules) */
 /***/ (function(__unusedmodule, __webpack_exports__, __webpack_require__) {
 
@@ -197,7 +201,7 @@
 
 
 __webpack_require__.e(/*! import() */ 78).then(__webpack_require__.bind(null, /*! ./lazy */ 2)).then(function(lazy) {
-	console.log(a, b_a(), shared["a" /* x */], shared["b" /* y */], lazy.c, lazy.d.a, lazy.x, lazy.y);
+	console.log(a, b_a(), shared["x"], shared["y"], lazy.c, lazy.d.a, lazy.x, lazy.y);
 });
 
 
@@ -206,9 +210,9 @@
 /*!********************************************!*\
   !*** ./node_modules/shared.js + 1 modules ***!
   \********************************************/
-/*! exports provided: x, y */
-/*! runtime requirements: __webpack_exports__, __webpack_require__.r, __webpack_require__.d, __webpack_require__ */
-/*! exports used: x, y */
+/*! export x [provided] [used] [can be renamed] */
+/*! export y [provided] [used] [can be renamed] */
+/*! runtime requirements: __webpack_exports____webpack_require__.r, __webpack_require__.d, __webpack_require__,  */
 /***/ (function(__unusedmodule, __webpack_exports__, __webpack_require__) {
 
 "use strict";
@@ -218,8 +222,8 @@
 var y = "y";
 
 // CONCATENATED MODULE: ./node_modules/shared.js
-/* harmony export (binding) */ __webpack_require__.d(__webpack_exports__, "a", function() { return x; });
-/* concated harmony reexport */ __webpack_require__.d(__webpack_exports__, "b", function() { return y; });
+/* harmony export (binding) */ __webpack_require__.d(__webpack_exports__, "x", function() { return x; });
+/* concated harmony reexport */ __webpack_require__.d(__webpack_exports__, "y", function() { return y; });
 // shared module
 var x = "x";
 
@@ -305,7 +309,10 @@
 /******/ 	
 /******/ 	/* webpack/runtime/get javascript chunk filename */
 /******/ 	!function() {
+/******/ 		
+/******/ 		// This function only allows to reference on-demand chunks
 /******/ 		__webpack_require__.u = function(chunkId) {
+/******/ 			// return url for filenames based on template
 /******/ 			return "" + chunkId + ".output.js";
 /******/ 		};
 /******/ 	}();
@@ -441,9 +448,12 @@
 /*!*****************************!*\
   !*** ./lazy.js + 2 modules ***!
   \*****************************/
-/*! exports provided: d, c, x, y */
-/*! runtime requirements: __webpack_exports__, __webpack_require__.r, __webpack_require__.d, __webpack_require__.t, __webpack_require__.n, __webpack_require__ */
-/*! all exports used */
+/*! export c [provided] [maybe used (runtime-defined)] [usage prevents renaming] */
+/*! export d [provided] [maybe used (runtime-defined)] [usage prevents renaming] */
+/*! export x [provided] [maybe used (runtime-defined)] [usage prevents renaming] */
+/*! export y [provided] [maybe used (runtime-defined)] [usage prevents renaming] */
+/*! other exports [not provided] [maybe used (runtime-defined)] */
+/*! runtime requirements: __webpack_exports____webpack_require__.r, __webpack_require__.d, __webpack_require__.t, __webpack_require__.n, __webpack_require__,  */
 /*! ModuleConcatenation bailout: Cannot concat with ./node_modules/cjs.js (<- Module is not an ECMAScript module) */
 /*! ModuleConcatenation bailout: Cannot concat with ./node_modules/shared.js (<- Module is referenced from different chunks by these modules: ./lazy.js + 2 modules) */
 /***/ (function(__unusedmodule, __webpack_exports__, __webpack_require__) {
@@ -474,8 +484,8 @@
 
 // CONCATENATED MODULE: ./lazy.js
 /* concated harmony reexport */ __webpack_require__.d(__webpack_exports__, "c", function() { return c; });
-/* concated harmony reexport */ __webpack_require__.d(__webpack_exports__, "x", function() { return shared["a" /* x */]; });
-/* concated harmony reexport */ __webpack_require__.d(__webpack_exports__, "y", function() { return shared["b" /* y */]; });
+/* concated harmony reexport */ __webpack_require__.d(__webpack_exports__, "x", function() { return shared["x"]; });
+/* concated harmony reexport */ __webpack_require__.d(__webpack_exports__, "y", function() { return shared["y"]; });
 /* concated harmony reexport */ __webpack_require__.d(__webpack_exports__, "d", function() { return d_namespaceObject; });
 
 
@@ -487,9 +497,9 @@
 /*!*****************************!*\
   !*** ./node_modules/cjs.js ***!
   \*****************************/
-/*! no static exports found */
+/*! export c [maybe provided (runtime-defined)] [used] [provision prevents renaming] */
+/*! other exports [maybe provided (runtime-defined)] [unused] */
 /*! runtime requirements: __webpack_exports__ */
-/*! exports used: c */
 /*! ModuleConcatenation bailout: Module is not an ECMAScript module */
 /***/ (function(__unusedmodule, exports) {
 
@@ -504,7 +514,7 @@
 Minimized
 
 ``` javascript
-(window.webpackJsonp=window.webpackJsonp||[]).push([[78],{719:function(n,r){r.c="e"},78:function(n,r,t){"use strict";t.r(r);var c={};t.r(c),t.d(c,"a",function(){return e});var o=t(719),u=t(852),d=String.fromCharCode(o.c.charCodeAt(0)-2),e="d";t.d(r,"c",function(){return d}),t.d(r,"x",function(){return u.a}),t.d(r,"y",function(){return u.b}),t.d(r,"d",function(){return c})}}]);
+(window.webpackJsonp=window.webpackJsonp||[]).push([[78],{78:function(n,r,t){"use strict";t.r(r);var c={};t.r(c),t.d(c,"a",function(){return e});var o=t(719),u=t(852),d=String.fromCharCode(o.c.charCodeAt(0)-2),e="d";t.d(r,"c",function(){return d}),t.d(r,"x",function(){return u.x}),t.d(r,"y",function(){return u.y}),t.d(r,"d",function(){return c})},719:function(n,r){r.c="e"}}]);
 ```
 
 # Info
@@ -513,138 +523,66 @@
 
 ```
 Hash: 0a1b2c3d4e5f6a7b8c9d
-<<<<<<< HEAD
-Version: webpack 5.0.0-next
+Version: webpack 5.0.0-alpha.9
        Asset      Size  Chunks             Chunk Names
-78.output.js  2.21 KiB    {78}  [emitted]
-   output.js    11 KiB   {404}  [emitted]  main
+78.output.js  2.62 KiB    {78}  [emitted]
+   output.js  11.3 KiB   {404}  [emitted]  main
 Entrypoint main = output.js
-chunk {78} 78.output.js 273 bytes <{404}> [rendered]
+chunk {78} 78.output.js 273 bytes [rendered]
     > ./lazy ./example.js 4:0-16
  [2] ./lazy.js + 2 modules 231 bytes {78} [built]
-     [exports: d, c, x, y]
-     import() ./lazy [0] ./example.js + 2 modules 4:0-16
+     [exports: c, d, x, y]
+     import() ./lazy [0] ./example.js + 2 modules ./example.js 4:0-16
  [3] ./node_modules/cjs.js 42 bytes {78} [built]
      [only some exports used: c]
-     harmony side effect evaluation cjs [2] ./lazy.js + 2 modules 2:0-29
-     harmony import specifier cjs [2] ./lazy.js + 2 modules 4:35-36
-chunk {404} output.js (main) 372 bytes (javascript) 5.12 KiB (runtime) >{78}< [entry] [rendered]
-    > .\example.js main
+     harmony side effect evaluation cjs [2] ./lazy.js + 2 modules ./node_modules/c.js 2:0-29
+     harmony import specifier cjs [2] ./lazy.js + 2 modules ./node_modules/c.js 4:35-36
+chunk {404} output.js (main) 372 bytes (javascript) 5.22 KiB (runtime) [entry] [rendered]
+    > ./example.js main
  [0] ./example.js + 2 modules 272 bytes {404} [built]
      [no exports]
-     entry .\example.js main
+     entry ./example.js main
  [1] ./node_modules/shared.js + 1 modules 100 bytes {404} [built]
      [exports: x, y]
      [all exports used]
-     harmony side effect evaluation shared [0] ./example.js + 2 modules 3:0-23
-     harmony export imported specifier shared [0] ./example.js + 2 modules 3:0-23
-     harmony side effect evaluation shared [2] ./lazy.js + 2 modules 6:0-30
-     harmony export imported specifier shared [2] ./lazy.js + 2 modules 6:0-30
-     harmony export imported specifier shared [2] ./lazy.js + 2 modules 6:0-30
+     harmony side effect evaluation shared [0] ./example.js + 2 modules ./node_modules/a.js 3:0-23
+     harmony export imported specifier shared [0] ./example.js + 2 modules ./node_modules/a.js 3:0-23
+     harmony side effect evaluation shared [2] ./lazy.js + 2 modules ./node_modules/c.js 6:0-30
+     harmony export imported specifier shared [2] ./lazy.js + 2 modules ./node_modules/c.js 6:0-30
+     harmony export imported specifier shared [2] ./lazy.js + 2 modules ./node_modules/c.js 6:0-30
      + 8 hidden chunk modules
-=======
-Version: webpack 4.29.0
-      Asset      Size  Chunks             Chunk Names
-1.output.js   1.9 KiB       1  [emitted]  
-  output.js  9.41 KiB       0  [emitted]  main
-Entrypoint main = output.js
-chunk    {0} output.js (main) 372 bytes >{1}< [entry] [rendered]
-    > ./example.js main
- [0] ./node_modules/shared.js + 1 modules 100 bytes {0} [built]
-     [exports: x, y]
-     [all exports used]
-     harmony side effect evaluation shared [1] ./example.js + 2 modules 3:0-23
-     harmony export imported specifier shared [1] ./example.js + 2 modules 3:0-23
-     harmony side effect evaluation shared [3] ./lazy.js + 2 modules 6:0-30
-     harmony export imported specifier shared [3] ./lazy.js + 2 modules 6:0-30
-     harmony export imported specifier shared [3] ./lazy.js + 2 modules 6:0-30
-     |    2 modules
- [1] ./example.js + 2 modules 272 bytes {0} [built]
-     [no exports]
-     single entry ./example.js  main
-     | ./example.js 161 bytes [built]
-     |     [no exports]
-     |     single entry ./example.js  main
-     |     + 2 hidden modules
-chunk    {1} 1.output.js 273 bytes <{0}> [rendered]
-    > ./lazy [] 4:0-16
- [3] ./lazy.js + 2 modules 231 bytes {1} [built]
-     [exports: d, c, x, y]
-     import() ./lazy  ./example.js 4:0-16
-     | ./lazy.js 57 bytes [built]
-     |     [exports: d, c, x, y]
-     |     import() ./lazy  ./example.js 4:0-16
-     |     + 2 hidden modules
-     + 1 hidden module
->>>>>>> 6934b981
 ```
 
 ## Production mode
 
 ```
 Hash: 0a1b2c3d4e5f6a7b8c9d
-<<<<<<< HEAD
-Version: webpack 5.0.0-next
+Version: webpack 5.0.0-alpha.9
        Asset       Size  Chunks             Chunk Names
 78.output.js  379 bytes    {78}  [emitted]
    output.js   2.25 KiB   {404}  [emitted]  main
 Entrypoint main = output.js
-chunk {78} 78.output.js 273 bytes <{404}> [rendered]
+chunk {78} 78.output.js 273 bytes [rendered]
     > ./lazy ./example.js 4:0-16
   [78] ./lazy.js + 2 modules 231 bytes {78} [built]
-       [exports: d, c, x, y]
-       import() ./lazy [258] ./example.js + 2 modules 4:0-16
+       [exports: c, d, x, y]
+       import() ./lazy [258] ./example.js + 2 modules ./example.js 4:0-16
  [719] ./node_modules/cjs.js 42 bytes {78} [built]
        [only some exports used: c]
-       harmony side effect evaluation cjs [78] ./lazy.js + 2 modules 2:0-29
-       harmony import specifier cjs [78] ./lazy.js + 2 modules 4:35-36
-chunk {404} output.js (main) 372 bytes (javascript) 5.12 KiB (runtime) >{78}< [entry] [rendered]
-    > .\example.js main
+       harmony side effect evaluation cjs [78] ./lazy.js + 2 modules ./node_modules/c.js 2:0-29
+       harmony import specifier cjs [78] ./lazy.js + 2 modules ./node_modules/c.js 4:35-36
+chunk {404} output.js (main) 372 bytes (javascript) 5.22 KiB (runtime) [entry] [rendered]
+    > ./example.js main
  [258] ./example.js + 2 modules 272 bytes {404} [built]
        [no exports]
-       entry .\example.js main
+       entry ./example.js main
  [852] ./node_modules/shared.js + 1 modules 100 bytes {404} [built]
        [exports: x, y]
        [all exports used]
-       harmony side effect evaluation shared [78] ./lazy.js + 2 modules 6:0-30
-       harmony export imported specifier shared [78] ./lazy.js + 2 modules 6:0-30
-       harmony export imported specifier shared [78] ./lazy.js + 2 modules 6:0-30
-       harmony side effect evaluation shared [258] ./example.js + 2 modules 3:0-23
-       harmony export imported specifier shared [258] ./example.js + 2 modules 3:0-23
+       harmony side effect evaluation shared [78] ./lazy.js + 2 modules ./node_modules/c.js 6:0-30
+       harmony export imported specifier shared [78] ./lazy.js + 2 modules ./node_modules/c.js 6:0-30
+       harmony export imported specifier shared [78] ./lazy.js + 2 modules ./node_modules/c.js 6:0-30
+       harmony side effect evaluation shared [258] ./example.js + 2 modules ./node_modules/a.js 3:0-23
+       harmony export imported specifier shared [258] ./example.js + 2 modules ./node_modules/a.js 3:0-23
      + 8 hidden chunk modules
-=======
-Version: webpack 4.29.0
-      Asset       Size  Chunks             Chunk Names
-1.output.js  369 bytes       1  [emitted]  
-  output.js   2.17 KiB       0  [emitted]  main
-Entrypoint main = output.js
-chunk    {0} output.js (main) 372 bytes >{1}< [entry] [rendered]
-    > ./example.js main
- [0] ./node_modules/shared.js + 1 modules 100 bytes {0} [built]
-     [exports: x, y]
-     [all exports used]
-     harmony side effect evaluation shared [1] ./example.js + 2 modules 3:0-23
-     harmony export imported specifier shared [1] ./example.js + 2 modules 3:0-23
-     harmony side effect evaluation shared [3] ./lazy.js + 2 modules 6:0-30
-     harmony export imported specifier shared [3] ./lazy.js + 2 modules 6:0-30
-     harmony export imported specifier shared [3] ./lazy.js + 2 modules 6:0-30
-     |    2 modules
- [1] ./example.js + 2 modules 272 bytes {0} [built]
-     [no exports]
-     single entry ./example.js  main
-     | ./example.js 161 bytes [built]
-     |     [no exports]
-     |     single entry ./example.js  main
-     |     + 2 hidden modules
-chunk    {1} 1.output.js 273 bytes <{0}> [rendered]
-    > ./lazy [] 4:0-16
- [3] ./lazy.js + 2 modules 231 bytes {1} [built]
-     [exports: d, c, x, y]
-     import() ./lazy  ./example.js 4:0-16
-     | ./lazy.js 57 bytes [built]
-     |     [exports: d, c, x, y]
-     |     import() ./lazy  ./example.js 4:0-16
-     |     + 2 hidden modules
-     + 1 hidden module
->>>>>>> 6934b981
 ```
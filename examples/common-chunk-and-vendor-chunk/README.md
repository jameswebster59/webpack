--- conflicted
+++ resolved
@@ -79,7 +79,7 @@
 /*!*********************************!*\
   !*** ./node_modules/vendor1.js ***!
   \*********************************/
-/*! no static exports found */
+/*! other exports [maybe provided (runtime-defined)] [no usage info] */
 /*! runtime requirements: module */
 /***/ (function(module) {
 
@@ -91,7 +91,7 @@
 /*!*********************************!*\
   !*** ./node_modules/vendor2.js ***!
   \*********************************/
-/*! no static exports found */
+/*! other exports [maybe provided (runtime-defined)] [no usage info] */
 /*! runtime requirements: module */
 /***/ (function(module) {
 
@@ -111,7 +111,7 @@
 /*!*********************!*\
   !*** ./utility2.js ***!
   \*********************/
-/*! no static exports found */
+/*! other exports [maybe provided (runtime-defined)] [no usage info] */
 /*! runtime requirements: module */
 /***/ (function(module) {
 
@@ -131,7 +131,7 @@
 /*!*********************!*\
   !*** ./utility3.js ***!
   \*********************/
-/*! no static exports found */
+/*! other exports [maybe provided (runtime-defined)] [no usage info] */
 /*! runtime requirements: module */
 /***/ (function(module) {
 
@@ -180,10 +180,11 @@
 /******/ 	// expose the modules object (__webpack_modules__)
 /******/ 	__webpack_require__.m = modules;
 /******/
+/******/
 /******/ 	// initialize runtime
 /******/ 	runtime(__webpack_require__);
 /******/
-/******/ 	// run modules when ready
+/******/ 	// run startup
 /******/ 	return __webpack_require__.x();
 /******/ })
 /************************************************************************/
@@ -197,8 +198,8 @@
 /*!******************!*\
   !*** ./pageA.js ***!
   \******************/
-/*! no static exports found */
-/*! runtime requirements: __webpack_require__, module */
+/*! other exports [maybe provided (runtime-defined)] [no usage info] */
+/*! runtime requirements: __webpack_require__module,  */
 /***/ (function(module, __unusedexports, __webpack_require__) {
 
 var vendor1 = __webpack_require__(/*! vendor1 */ 1);
@@ -214,7 +215,7 @@
 /*!*********************!*\
   !*** ./utility1.js ***!
   \*********************/
-/*! no static exports found */
+/*! other exports [maybe provided (runtime-defined)] [no usage info] */
 /*! runtime requirements: module */
 /***/ (function(module) {
 
@@ -361,10 +362,11 @@
 /******/ 	// expose the modules object (__webpack_modules__)
 /******/ 	__webpack_require__.m = modules;
 /******/
+/******/
 /******/ 	// initialize runtime
 /******/ 	runtime(__webpack_require__);
 /******/
-/******/ 	// run modules when ready
+/******/ 	// run startup
 /******/ 	return __webpack_require__.x();
 /******/ })
 /************************************************************************/
@@ -374,8 +376,8 @@
 /*!******************!*\
   !*** ./pageB.js ***!
   \******************/
-/*! no static exports found */
-/*! runtime requirements: __webpack_require__, module */
+/*! other exports [maybe provided (runtime-defined)] [no usage info] */
+/*! runtime requirements: __webpack_require__module,  */
 /***/ (function(module, __unusedexports, __webpack_require__) {
 
 var vendor2 = __webpack_require__(/*! vendor2 */ 5);
@@ -519,10 +521,11 @@
 /******/ 	// expose the modules object (__webpack_modules__)
 /******/ 	__webpack_require__.m = modules;
 /******/
+/******/
 /******/ 	// initialize runtime
 /******/ 	runtime(__webpack_require__);
 /******/
-/******/ 	// run modules when ready
+/******/ 	// run startup
 /******/ 	return __webpack_require__.x();
 /******/ })
 /************************************************************************/
@@ -532,8 +535,8 @@
 /*!******************!*\
   !*** ./pageC.js ***!
   \******************/
-/*! no static exports found */
-/*! runtime requirements: __webpack_require__, module */
+/*! other exports [maybe provided (runtime-defined)] [no usage info] */
+/*! runtime requirements: __webpack_require__module,  */
 /***/ (function(module, __unusedexports, __webpack_require__) {
 
 var utility2 = __webpack_require__(/*! ./utility2 */ 3);
@@ -645,43 +648,18 @@
 
 ```
 Hash: 0a1b2c3d4e5f6a7b8c9d
-<<<<<<< HEAD
-Version: webpack 5.0.0-next
+Version: webpack 5.0.0-alpha.9
                  Asset       Size                 Chunks             Chunk Names
-commons-utility2_js.js  316 bytes  {commons-utility2_js}  [emitted]
-commons-utility3_js.js  316 bytes  {commons-utility3_js}  [emitted]
-              pageA.js   5.35 KiB                {pageA}  [emitted]  pageA
-              pageB.js   5.15 KiB                {pageB}  [emitted]  pageB
-              pageC.js   5.09 KiB                {pageC}  [emitted]  pageC
-             vendor.js  597 bytes               {vendor}  [emitted]  vendor
+commons-utility2_js.js  357 bytes  {commons-utility2_js}  [emitted]
+commons-utility3_js.js  357 bytes  {commons-utility3_js}  [emitted]
+              pageA.js   5.43 KiB                {pageA}  [emitted]  pageA
+              pageB.js   5.19 KiB                {pageB}  [emitted]  pageB
+              pageC.js   5.13 KiB                {pageC}  [emitted]  pageC
+             vendor.js  679 bytes               {vendor}  [emitted]  vendor
 Entrypoint pageA = vendor.js commons-utility2_js.js pageA.js
 Entrypoint pageB = vendor.js commons-utility2_js.js commons-utility3_js.js pageB.js
 Entrypoint pageC = commons-utility2_js.js commons-utility3_js.js pageC.js
-chunk {commons-utility2_js} commons-utility2_js.js 28 bytes ={commons-utility3_js}= ={pageA}= ={pageB}= ={pageC}= ={vendor}= [initial] [rendered] split chunk (cache group: commons)
-=======
-Version: webpack 4.29.0
-                       Asset       Size  Chunks             Chunk Names
-commons~pageA~pageB~pageC.js  269 bytes       2  [emitted]  commons~pageA~pageB~pageC
-      commons~pageB~pageC.js  269 bytes       4  [emitted]  commons~pageB~pageC
-                    pageA.js    6.7 KiB       0  [emitted]  pageA
-                    pageB.js    6.5 KiB       3  [emitted]  pageB
-                    pageC.js   6.45 KiB       5  [emitted]  pageC
-                   vendor.js  536 bytes       1  [emitted]  vendor
-Entrypoint pageA = vendor.js commons~pageA~pageB~pageC.js pageA.js
-Entrypoint pageB = vendor.js commons~pageA~pageB~pageC.js commons~pageB~pageC.js pageB.js
-Entrypoint pageC = commons~pageA~pageB~pageC.js commons~pageB~pageC.js pageC.js
-chunk    {0} pageA.js (pageA) 165 bytes ={1}= ={2}= [entry] [rendered]
-    > ./pageA pageA
- [0] ./pageA.js 137 bytes {0} [built]
-     single entry ./pageA  pageA
- [2] ./utility1.js 28 bytes {0} [built]
-     cjs require ./utility1 [0] ./pageA.js 2:15-36
-chunk    {1} vendor.js (vendor) 54 bytes ={0}= ={2}= ={3}= ={4}= [initial] [rendered] split chunk (cache group: vendor) (name: vendor)
-    > ./pageA pageA
-    > ./pageB pageB
-    2 modules
-chunk    {2} commons~pageA~pageB~pageC.js (commons~pageA~pageB~pageC) 28 bytes ={0}= ={1}= ={3}= ={4}= ={5}= [initial] [rendered] split chunk (cache group: commons) (name: commons~pageA~pageB~pageC)
->>>>>>> 6934b981
+chunk {commons-utility2_js} commons-utility2_js.js 28 bytes [initial] [rendered] split chunk (cache group: commons)
     > ./pageA pageA
     > ./pageB pageB
     > ./pageC pageC
@@ -690,14 +668,14 @@
      cjs require ./utility2 [0] ./pageA.js 3:15-36
      cjs require ./utility2 [4] ./pageB.js 2:15-36
      cjs require ./utility2 [7] ./pageC.js 1:15-36
-chunk {commons-utility3_js} commons-utility3_js.js 28 bytes ={commons-utility2_js}= ={pageB}= ={pageC}= ={vendor}= [initial] [rendered] split chunk (cache group: commons)
+chunk {commons-utility3_js} commons-utility3_js.js 28 bytes [initial] [rendered] split chunk (cache group: commons)
     > ./pageB pageB
     > ./pageC pageC
  [6] ./utility3.js 28 bytes {commons-utility3_js} [built]
      [used exports unknown]
      cjs require ./utility3 [4] ./pageB.js 3:15-36
      cjs require ./utility3 [7] ./pageC.js 2:15-36
-chunk {pageA} pageA.js (pageA) 165 bytes (javascript) 2.28 KiB (runtime) ={commons-utility2_js}= ={vendor}= [entry] [rendered]
+chunk {pageA} pageA.js (pageA) 165 bytes (javascript) 2.28 KiB (runtime) [entry] [rendered]
     > ./pageA pageA
  [0] ./pageA.js 137 bytes {pageA} [built]
      [used exports unknown]
@@ -706,19 +684,19 @@
      [used exports unknown]
      cjs require ./utility1 [0] ./pageA.js 2:15-36
      + 1 hidden chunk module
-chunk {pageB} pageB.js (pageB) 137 bytes (javascript) 2.3 KiB (runtime) ={commons-utility2_js}= ={commons-utility3_js}= ={vendor}= [entry] [rendered]
+chunk {pageB} pageB.js (pageB) 137 bytes (javascript) 2.3 KiB (runtime) [entry] [rendered]
     > ./pageB pageB
  [4] ./pageB.js 137 bytes {pageB} [built]
      [used exports unknown]
      entry ./pageB pageB
      + 1 hidden chunk module
-chunk {pageC} pageC.js (pageC) 102 bytes (javascript) 2.29 KiB (runtime) ={commons-utility2_js}= ={commons-utility3_js}= [entry] [rendered]
+chunk {pageC} pageC.js (pageC) 102 bytes (javascript) 2.29 KiB (runtime) [entry] [rendered]
     > ./pageC pageC
  [7] ./pageC.js 102 bytes {pageC} [built]
      [used exports unknown]
      entry ./pageC pageC
      + 1 hidden chunk module
-chunk {vendor} vendor.js (vendor) 54 bytes ={commons-utility2_js}= ={commons-utility3_js}= ={pageA}= ={pageB}= [initial] [rendered] split chunk (cache group: vendor) (name: vendor)
+chunk {vendor} vendor.js (vendor) 54 bytes [initial] [rendered] split chunk (cache group: vendor) (name: vendor)
     > ./pageA pageA
     > ./pageB pageB
  [1] ./node_modules/vendor1.js 27 bytes {vendor} [built]
@@ -733,8 +711,7 @@
 
 ```
 Hash: 0a1b2c3d4e5f6a7b8c9d
-<<<<<<< HEAD
-Version: webpack 5.0.0-next
+Version: webpack 5.0.0-alpha.9
                  Asset       Size                 Chunks             Chunk Names
 commons-utility2_js.js  117 bytes  {commons-utility2_js}  [emitted]
 commons-utility3_js.js  118 bytes  {commons-utility3_js}  [emitted]
@@ -745,21 +722,7 @@
 Entrypoint pageA = vendor.js commons-utility2_js.js pageA.js
 Entrypoint pageB = vendor.js commons-utility2_js.js commons-utility3_js.js pageB.js
 Entrypoint pageC = commons-utility2_js.js commons-utility3_js.js pageC.js
-chunk {commons-utility2_js} commons-utility2_js.js 28 bytes ={commons-utility3_js}= ={pageA}= ={pageB}= ={pageC}= ={vendor}= [initial] [rendered] split chunk (cache group: commons)
-=======
-Version: webpack 4.29.0
-                       Asset       Size  Chunks             Chunk Names
-commons~pageA~pageB~pageC.js   96 bytes       0  [emitted]  commons~pageA~pageB~pageC
-      commons~pageB~pageC.js   97 bytes       1  [emitted]  commons~pageB~pageC
-                    pageA.js   1.52 KiB       3  [emitted]  pageA
-                    pageB.js   1.49 KiB       4  [emitted]  pageB
-                    pageC.js   1.48 KiB       5  [emitted]  pageC
-                   vendor.js  134 bytes       2  [emitted]  vendor
-Entrypoint pageA = vendor.js commons~pageA~pageB~pageC.js pageA.js
-Entrypoint pageB = vendor.js commons~pageA~pageB~pageC.js commons~pageB~pageC.js pageB.js
-Entrypoint pageC = commons~pageA~pageB~pageC.js commons~pageB~pageC.js pageC.js
-chunk    {0} commons~pageA~pageB~pageC.js (commons~pageA~pageB~pageC) 28 bytes ={1}= ={2}= ={3}= ={4}= ={5}= [initial] [rendered] split chunk (cache group: commons) (name: commons~pageA~pageB~pageC)
->>>>>>> 6934b981
+chunk {commons-utility2_js} commons-utility2_js.js 28 bytes [initial] [rendered] split chunk (cache group: commons)
     > ./pageA pageA
     > ./pageB pageB
     > ./pageC pageC
@@ -767,30 +730,30 @@
       cjs require ./utility2 [912] ./pageC.js 1:15-36
       cjs require ./utility2 [953] ./pageA.js 3:15-36
       cjs require ./utility2 [954] ./pageB.js 2:15-36
-chunk {commons-utility3_js} commons-utility3_js.js 28 bytes ={commons-utility2_js}= ={pageB}= ={pageC}= ={vendor}= [initial] [rendered] split chunk (cache group: commons)
+chunk {commons-utility3_js} commons-utility3_js.js 28 bytes [initial] [rendered] split chunk (cache group: commons)
     > ./pageB pageB
     > ./pageC pageC
  [544] ./utility3.js 28 bytes {commons-utility3_js} [built]
        cjs require ./utility3 [912] ./pageC.js 2:15-36
        cjs require ./utility3 [954] ./pageB.js 3:15-36
-chunk {pageA} pageA.js (pageA) 165 bytes (javascript) 2.28 KiB (runtime) ={commons-utility2_js}= ={vendor}= [entry] [rendered]
+chunk {pageA} pageA.js (pageA) 165 bytes (javascript) 2.28 KiB (runtime) [entry] [rendered]
     > ./pageA pageA
  [105] ./utility1.js 28 bytes {pageA} [built]
        cjs require ./utility1 [953] ./pageA.js 2:15-36
  [953] ./pageA.js 137 bytes {pageA} [built]
        entry ./pageA pageA
      + 1 hidden chunk module
-chunk {pageB} pageB.js (pageB) 137 bytes (javascript) 2.3 KiB (runtime) ={commons-utility2_js}= ={commons-utility3_js}= ={vendor}= [entry] [rendered]
+chunk {pageB} pageB.js (pageB) 137 bytes (javascript) 2.3 KiB (runtime) [entry] [rendered]
     > ./pageB pageB
  [954] ./pageB.js 137 bytes {pageB} [built]
        entry ./pageB pageB
      + 1 hidden chunk module
-chunk {pageC} pageC.js (pageC) 102 bytes (javascript) 2.3 KiB (runtime) ={commons-utility2_js}= ={commons-utility3_js}= [entry] [rendered]
+chunk {pageC} pageC.js (pageC) 102 bytes (javascript) 2.3 KiB (runtime) [entry] [rendered]
     > ./pageC pageC
  [912] ./pageC.js 102 bytes {pageC} [built]
        entry ./pageC pageC
      + 1 hidden chunk module
-chunk {vendor} vendor.js (vendor) 54 bytes ={commons-utility2_js}= ={commons-utility3_js}= ={pageA}= ={pageB}= [initial] [rendered] split chunk (cache group: vendor) (name: vendor)
+chunk {vendor} vendor.js (vendor) 54 bytes [initial] [rendered] split chunk (cache group: vendor) (name: vendor)
     > ./pageA pageA
     > ./pageB pageB
  [333] ./node_modules/vendor1.js 27 bytes {vendor} [built]

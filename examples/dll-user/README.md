--- conflicted
+++ resolved
@@ -94,7 +94,7 @@
 /*!********************!*\
   !*** ./example.js ***!
   \********************/
-/*! other exports [maybe provided (runtime-defined)] [no usage info] */
+/*! exports [maybe provided (runtime-defined)] [no usage info] */
 /*! runtime requirements: __webpack_require__ */
 /***/ (function(__unusedmodule, __unusedexports, __webpack_require__) {
 
@@ -111,90 +111,90 @@
 /***/ }),
 /* 1 */
 /*!**************************************************************************!*\
-  !*** delegated ./alpha.js from dll-reference alpha_5a1a523b0fc11616dffc ***!
+  !*** delegated ./alpha.js from dll-reference alpha_4536327044335af1b80a ***!
   \**************************************************************************/
-/*! other exports [maybe provided (runtime-defined)] [no usage info] */
-/*! runtime requirements: module__webpack_require__,  */
-/***/ (function(module, __unusedexports, __webpack_require__) {
-
-module.exports = (__webpack_require__(/*! dll-reference alpha_5a1a523b0fc11616dffc */ 2))(1);
+/*! exports [maybe provided (runtime-defined)] [no usage info] */
+/*! runtime requirements: module, __webpack_require__ */
+/***/ (function(module, __unusedexports, __webpack_require__) {
+
+module.exports = (__webpack_require__(/*! dll-reference alpha_4536327044335af1b80a */ 2))(1);
 
 /***/ }),
 /* 2 */
 /*!*********************************************!*\
-  !*** external "alpha_5a1a523b0fc11616dffc" ***!
+  !*** external "alpha_4536327044335af1b80a" ***!
   \*********************************************/
-/*! other exports [maybe provided (runtime-defined)] [no usage info] */
+/*! exports [maybe provided (runtime-defined)] [no usage info] */
 /*! runtime requirements: module */
 /***/ (function(module) {
 
-module.exports = alpha_5a1a523b0fc11616dffc;
+module.exports = alpha_4536327044335af1b80a;
 
 /***/ }),
 /* 3 */
 /*!**********************************************************************!*\
-  !*** delegated ./a.js from dll-reference alpha_5a1a523b0fc11616dffc ***!
+  !*** delegated ./a.js from dll-reference alpha_4536327044335af1b80a ***!
   \**********************************************************************/
-/*! other exports [maybe provided (runtime-defined)] [no usage info] */
-/*! runtime requirements: module__webpack_require__,  */
-/***/ (function(module, __unusedexports, __webpack_require__) {
-
-module.exports = (__webpack_require__(/*! dll-reference alpha_5a1a523b0fc11616dffc */ 2))(2);
+/*! exports [maybe provided (runtime-defined)] [no usage info] */
+/*! runtime requirements: module, __webpack_require__ */
+/***/ (function(module, __unusedexports, __webpack_require__) {
+
+module.exports = (__webpack_require__(/*! dll-reference alpha_4536327044335af1b80a */ 2))(2);
 
 /***/ }),
 /* 4 */
 /*!************************************************************************!*\
-  !*** delegated ./beta.js from dll-reference beta_5a1a523b0fc11616dffc ***!
+  !*** delegated ./beta.js from dll-reference beta_4536327044335af1b80a ***!
   \************************************************************************/
-/*! other exports [maybe provided (runtime-defined)] [no usage info] */
-/*! runtime requirements: module__webpack_require__,  */
-/***/ (function(module, __unusedexports, __webpack_require__) {
-
-module.exports = (__webpack_require__(/*! dll-reference beta_5a1a523b0fc11616dffc */ 5))(5);
+/*! exports [maybe provided (runtime-defined)] [no usage info] */
+/*! runtime requirements: module, __webpack_require__ */
+/***/ (function(module, __unusedexports, __webpack_require__) {
+
+module.exports = (__webpack_require__(/*! dll-reference beta_4536327044335af1b80a */ 5))(5);
 
 /***/ }),
 /* 5 */
 /*!********************************************!*\
-  !*** external "beta_5a1a523b0fc11616dffc" ***!
+  !*** external "beta_4536327044335af1b80a" ***!
   \********************************************/
-/*! other exports [maybe provided (runtime-defined)] [no usage info] */
+/*! exports [maybe provided (runtime-defined)] [no usage info] */
 /*! runtime requirements: module */
 /***/ (function(module) {
 
-module.exports = beta_5a1a523b0fc11616dffc;
+module.exports = beta_4536327044335af1b80a;
 
 /***/ }),
 /* 6 */
 /*!*********************************************************************!*\
-  !*** delegated ./b.js from dll-reference beta_5a1a523b0fc11616dffc ***!
+  !*** delegated ./b.js from dll-reference beta_4536327044335af1b80a ***!
   \*********************************************************************/
-/*! other exports [maybe provided (runtime-defined)] [no usage info] */
-/*! runtime requirements: module__webpack_require__,  */
-/***/ (function(module, __unusedexports, __webpack_require__) {
-
-module.exports = (__webpack_require__(/*! dll-reference beta_5a1a523b0fc11616dffc */ 5))(6);
+/*! exports [maybe provided (runtime-defined)] [no usage info] */
+/*! runtime requirements: module, __webpack_require__ */
+/***/ (function(module, __unusedexports, __webpack_require__) {
+
+module.exports = (__webpack_require__(/*! dll-reference beta_4536327044335af1b80a */ 5))(6);
 
 /***/ }),
 /* 7 */
 /*!**********************************************************************!*\
-  !*** delegated ./c.jsx from dll-reference beta_5a1a523b0fc11616dffc ***!
+  !*** delegated ./c.jsx from dll-reference beta_4536327044335af1b80a ***!
   \**********************************************************************/
-/*! other exports [maybe provided (runtime-defined)] [no usage info] */
-/*! runtime requirements: module__webpack_require__,  */
-/***/ (function(module, __unusedexports, __webpack_require__) {
-
-module.exports = (__webpack_require__(/*! dll-reference beta_5a1a523b0fc11616dffc */ 5))(7);
+/*! exports [maybe provided (runtime-defined)] [no usage info] */
+/*! runtime requirements: module, __webpack_require__ */
+/***/ (function(module, __unusedexports, __webpack_require__) {
+
+module.exports = (__webpack_require__(/*! dll-reference beta_4536327044335af1b80a */ 5))(7);
 
 /***/ }),
 /* 8 */
 /*!*****************************************************************************************!*\
-  !*** delegated ../node_modules/module.js from dll-reference alpha_5a1a523b0fc11616dffc ***!
+  !*** delegated ../node_modules/module.js from dll-reference alpha_4536327044335af1b80a ***!
   \*****************************************************************************************/
-/*! other exports [maybe provided (runtime-defined)] [no usage info] */
-/*! runtime requirements: module__webpack_require__,  */
-/***/ (function(module, __unusedexports, __webpack_require__) {
-
-module.exports = (__webpack_require__(/*! dll-reference alpha_5a1a523b0fc11616dffc */ 2))(3);
+/*! exports [maybe provided (runtime-defined)] [no usage info] */
+/*! runtime requirements: module, __webpack_require__ */
+/***/ (function(module, __unusedexports, __webpack_require__) {
+
+module.exports = (__webpack_require__(/*! dll-reference alpha_4536327044335af1b80a */ 2))(3);
 
 /***/ })
 /******/ ]);
@@ -206,45 +206,41 @@
 
 ```
 Hash: 0a1b2c3d4e5f6a7b8c9d
-<<<<<<< HEAD
-Version: webpack 5.0.0-alpha.11
-=======
-Version: webpack 4.39.0
->>>>>>> f29445d4
-    Asset      Size  Chunks             Chunk Names
-output.js  5.75 KiB     {0}  [emitted]  main
+Version: webpack 5.0.0-alpha.18
+    Asset     Size  Chunks             Chunk Names
+output.js  5.7 KiB     {0}  [emitted]  main
 Entrypoint main = output.js
 chunk {0} output.js (main) 541 bytes [entry] [rendered]
     > ./example.js main
  [0] ./example.js 205 bytes {0} [built]
      [used exports unknown]
      entry ./example.js main
- [1] delegated ./alpha.js from dll-reference alpha_5a1a523b0fc11616dffc 42 bytes {0} [built]
+ [1] delegated ./alpha.js from dll-reference alpha_4536327044335af1b80a 42 bytes {0} [built]
      [used exports unknown]
      cjs require ../dll/alpha [0] ./example.js 1:12-35
- [2] external "alpha_5a1a523b0fc11616dffc" 42 bytes {0} [built]
-     [used exports unknown]
-     delegated source dll-reference alpha_5a1a523b0fc11616dffc [1] delegated ./alpha.js from dll-reference alpha_5a1a523b0fc11616dffc
-     delegated source dll-reference alpha_5a1a523b0fc11616dffc [3] delegated ./a.js from dll-reference alpha_5a1a523b0fc11616dffc
-     delegated source dll-reference alpha_5a1a523b0fc11616dffc [8] delegated ../node_modules/module.js from dll-reference alpha_5a1a523b0fc11616dffc
- [3] delegated ./a.js from dll-reference alpha_5a1a523b0fc11616dffc 42 bytes {0} [built]
+ [2] external "alpha_4536327044335af1b80a" 42 bytes {0} [built]
+     [used exports unknown]
+     delegated source dll-reference alpha_4536327044335af1b80a [1] delegated ./alpha.js from dll-reference alpha_4536327044335af1b80a
+     delegated source dll-reference alpha_4536327044335af1b80a [3] delegated ./a.js from dll-reference alpha_4536327044335af1b80a
+     delegated source dll-reference alpha_4536327044335af1b80a [8] delegated ../node_modules/module.js from dll-reference alpha_4536327044335af1b80a
+ [3] delegated ./a.js from dll-reference alpha_4536327044335af1b80a 42 bytes {0} [built]
      [used exports unknown]
      cjs require ../dll/a [0] ./example.js 2:12-31
- [4] delegated ./beta.js from dll-reference beta_5a1a523b0fc11616dffc 42 bytes {0} [built]
+ [4] delegated ./beta.js from dll-reference beta_4536327044335af1b80a 42 bytes {0} [built]
      [used exports unknown]
      cjs require beta/beta [0] ./example.js 4:12-32
- [5] external "beta_5a1a523b0fc11616dffc" 42 bytes {0} [built]
-     [used exports unknown]
-     delegated source dll-reference beta_5a1a523b0fc11616dffc [4] delegated ./beta.js from dll-reference beta_5a1a523b0fc11616dffc
-     delegated source dll-reference beta_5a1a523b0fc11616dffc [6] delegated ./b.js from dll-reference beta_5a1a523b0fc11616dffc
-     delegated source dll-reference beta_5a1a523b0fc11616dffc [7] delegated ./c.jsx from dll-reference beta_5a1a523b0fc11616dffc
- [6] delegated ./b.js from dll-reference beta_5a1a523b0fc11616dffc 42 bytes {0} [built]
+ [5] external "beta_4536327044335af1b80a" 42 bytes {0} [built]
+     [used exports unknown]
+     delegated source dll-reference beta_4536327044335af1b80a [4] delegated ./beta.js from dll-reference beta_4536327044335af1b80a
+     delegated source dll-reference beta_4536327044335af1b80a [6] delegated ./b.js from dll-reference beta_4536327044335af1b80a
+     delegated source dll-reference beta_4536327044335af1b80a [7] delegated ./c.jsx from dll-reference beta_4536327044335af1b80a
+ [6] delegated ./b.js from dll-reference beta_4536327044335af1b80a 42 bytes {0} [built]
      [used exports unknown]
      cjs require beta/b [0] ./example.js 5:12-29
- [7] delegated ./c.jsx from dll-reference beta_5a1a523b0fc11616dffc 42 bytes {0} [built]
+ [7] delegated ./c.jsx from dll-reference beta_4536327044335af1b80a 42 bytes {0} [built]
      [used exports unknown]
      cjs require beta/c [0] ./example.js 6:12-29
- [8] delegated ../node_modules/module.js from dll-reference alpha_5a1a523b0fc11616dffc 42 bytes {0} [built]
+ [8] delegated ../node_modules/module.js from dll-reference alpha_4536327044335af1b80a 42 bytes {0} [built]
      [used exports unknown]
      cjs require module [0] ./example.js 8:12-29
 ```
@@ -253,38 +249,32 @@
 
 ```
 Hash: 0a1b2c3d4e5f6a7b8c9d
-<<<<<<< HEAD
-Version: webpack 5.0.0-alpha.11
+Version: webpack 5.0.0-alpha.18
     Asset       Size  Chunks             Chunk Names
 output.js  674 bytes   {179}  [emitted]  main
-=======
-Version: webpack 4.39.0
-    Asset      Size  Chunks             Chunk Names
-output.js  1.33 KiB       0  [emitted]  main
->>>>>>> f29445d4
 Entrypoint main = output.js
 chunk {179} output.js (main) 541 bytes [entry] [rendered]
     > ./example.js main
-  [26] delegated ./b.js from dll-reference beta_5a1a523b0fc11616dffc 42 bytes {179} [built]
-       cjs require beta/b [144] ./example.js 5:12-29
+  [82] delegated ../node_modules/module.js from dll-reference alpha_4536327044335af1b80a 42 bytes {179} [built]
+       cjs require module [144] ./example.js 8:12-29
  [144] ./example.js 205 bytes {179} [built]
        entry ./example.js main
- [153] delegated ./alpha.js from dll-reference alpha_5a1a523b0fc11616dffc 42 bytes {179} [built]
+ [230] delegated ./b.js from dll-reference beta_4536327044335af1b80a 42 bytes {179} [built]
+       cjs require beta/b [144] ./example.js 5:12-29
+ [251] delegated ./a.js from dll-reference alpha_4536327044335af1b80a 42 bytes {179} [built]
+       cjs require ../dll/a [144] ./example.js 2:12-31
+ [288] delegated ./alpha.js from dll-reference alpha_4536327044335af1b80a 42 bytes {179} [built]
        cjs require ../dll/alpha [144] ./example.js 1:12-35
- [262] delegated ../node_modules/module.js from dll-reference alpha_5a1a523b0fc11616dffc 42 bytes {179} [built]
-       cjs require module [144] ./example.js 8:12-29
- [369] external "beta_5a1a523b0fc11616dffc" 42 bytes {179} [built]
-       delegated source dll-reference beta_5a1a523b0fc11616dffc [26] delegated ./b.js from dll-reference beta_5a1a523b0fc11616dffc
-       delegated source dll-reference beta_5a1a523b0fc11616dffc [636] delegated ./c.jsx from dll-reference beta_5a1a523b0fc11616dffc
-       delegated source dll-reference beta_5a1a523b0fc11616dffc [782] delegated ./beta.js from dll-reference beta_5a1a523b0fc11616dffc
- [440] external "alpha_5a1a523b0fc11616dffc" 42 bytes {179} [built]
-       delegated source dll-reference alpha_5a1a523b0fc11616dffc [153] delegated ./alpha.js from dll-reference alpha_5a1a523b0fc11616dffc
-       delegated source dll-reference alpha_5a1a523b0fc11616dffc [262] delegated ../node_modules/module.js from dll-reference alpha_5a1a523b0fc11616dffc
-       delegated source dll-reference alpha_5a1a523b0fc11616dffc [801] delegated ./a.js from dll-reference alpha_5a1a523b0fc11616dffc
- [636] delegated ./c.jsx from dll-reference beta_5a1a523b0fc11616dffc 42 bytes {179} [built]
+ [331] delegated ./beta.js from dll-reference beta_4536327044335af1b80a 42 bytes {179} [built]
+       cjs require beta/beta [144] ./example.js 4:12-32
+ [343] delegated ./c.jsx from dll-reference beta_4536327044335af1b80a 42 bytes {179} [built]
        cjs require beta/c [144] ./example.js 6:12-29
- [782] delegated ./beta.js from dll-reference beta_5a1a523b0fc11616dffc 42 bytes {179} [built]
-       cjs require beta/beta [144] ./example.js 4:12-32
- [801] delegated ./a.js from dll-reference alpha_5a1a523b0fc11616dffc 42 bytes {179} [built]
-       cjs require ../dll/a [144] ./example.js 2:12-31
+ [403] external "beta_4536327044335af1b80a" 42 bytes {179} [built]
+       delegated source dll-reference beta_4536327044335af1b80a [230] delegated ./b.js from dll-reference beta_4536327044335af1b80a
+       delegated source dll-reference beta_4536327044335af1b80a [331] delegated ./beta.js from dll-reference beta_4536327044335af1b80a
+       delegated source dll-reference beta_4536327044335af1b80a [343] delegated ./c.jsx from dll-reference beta_4536327044335af1b80a
+ [866] external "alpha_4536327044335af1b80a" 42 bytes {179} [built]
+       delegated source dll-reference alpha_4536327044335af1b80a [82] delegated ../node_modules/module.js from dll-reference alpha_4536327044335af1b80a
+       delegated source dll-reference alpha_4536327044335af1b80a [251] delegated ./a.js from dll-reference alpha_4536327044335af1b80a
+       delegated source dll-reference alpha_4536327044335af1b80a [288] delegated ./alpha.js from dll-reference alpha_4536327044335af1b80a
 ```